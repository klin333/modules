--- conflicted
+++ resolved
@@ -1,11 +1,8 @@
 Version 0.9.0
 - Bugfix from issue #16 on Github: extend a module which has been loaded from a
   file now actually works
-<<<<<<< HEAD
 - Extending the export mechanism to allow for renaming: see #19
-=======
 - Reattaching a module in the .GlobalEnv now actually works. See #24. 
->>>>>>> 8e672998
 
 Version 0.8.0
 - CRAN release
